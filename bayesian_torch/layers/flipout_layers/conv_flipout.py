--- conflicted
+++ resolved
@@ -37,11 +37,9 @@
 import torch.nn as nn
 import torch.nn.functional as F
 from ..base_variational_layer import BaseVariationalLayer_, get_kernel_size
-<<<<<<< HEAD
 from torch.quantization.observer import HistogramObserver, PerChannelMinMaxObserver, MinMaxObserver
 from torch.quantization.qconfig import QConfig
-=======
->>>>>>> aa8e198e
+
 
 from torch.distributions.normal import Normal
 from torch.distributions.uniform import Uniform
@@ -418,13 +416,9 @@
 
         # returning outputs + perturbations
         if return_kl:
-<<<<<<< HEAD
             return out, kl
         return out
-=======
-            return outputs + perturbed_outputs, kl
-        return outputs + perturbed_outputs
->>>>>>> aa8e198e
+
 
 
 class Conv3dFlipout(BaseVariationalLayer_):
